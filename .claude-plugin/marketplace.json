{
  "name": "claude-code-marketplace",
  "description": "A curated collection of Claude Code plugins for plugin development, context optimization, and productivity tools",
  "owner": {
    "name": "Josiah Siegel",
    "email": "JosiahSiegel@users.noreply.github.com"
  },
  "plugins": [
    {
      "name": "context-master",
      "source": "./plugins/context-master",
      "description": "Universal context management and planning system. PROACTIVELY activate for: (1) ANY complex task requiring planning, (2) Multi-file projects/websites/apps, (3) Architecture decisions, (4) Research tasks, (5) Refactoring, (6) Long coding sessions, (7) Tasks with 3+ sequential steps. Provides: optimal file creation order, context-efficient workflows, extended thinking delegation (23x context efficiency), passive deep analysis architecture, progressive task decomposition, and prevents redundant work. Saves 62% context on average.",
      "version": "2.0.0",
      "author": {
        "name": "Josiah Siegel"
      },
      "keywords": [
        "planning",
        "context",
        "strategy",
        "workflow",
        "thinking",
        "decision",
        "research",
        "refactoring",
        "optimization",
        "session"
      ]
    },
    {
      "name": "plugin-master",
      "source": "./plugins/plugin-master",
      "description": "Complete Claude Code plugin development system. PROACTIVELY activate when users want to: (1) Create/build/make plugins, (2) Add/create skills/commands/agents, (3) Package existing code as plugins, (4) Publish to marketplace, (5) Validate plugin structure, (6) Get plugin development guidance, (7) Export skills for claude.ai web app. Autonomously creates complete, production-ready plugins with: plugin.json manifest, slash commands, specialized agents, agent skills, hooks, MCP server integration, and comprehensive README. ALWAYS fetches latest official documentation to ensure correct structure.",
      "version": "2.0.0",
      "author": {
        "name": "Josiah Siegel"
      },
      "keywords": [
        "plugin",
        "skill",
        "command",
        "agent",
        "create",
        "build",
        "package",
        "marketplace",
        "publish",
        "validate"
      ]
    },
    {
      "name": "bash-master",
      "source": "./plugins/bash-master",
      "description": "Expert bash/shell scripting system across ALL platforms with Bash 5.3 and 2025 security-first practices. PROACTIVELY activate for: (1) ANY bash/shell script task, (2) Bash 5.3 features (${ } in-shell substitution, ${| } REPLY syntax), (3) Security-first patterns (60%+ exploits from poor validation), (4) ShellCheck validation (non-negotiable), (5) Modern automation (containers/CI/CD/cloud), (6) Scripts under 50 lines (Google Style), (7) Modern error handling trio, (8) Git hooks and pipeline integration, (9) Container-aware scripting, (10) DevOps/deployment automation. Provides: Bash 5.3 performance features (no-fork substitution), security-first mandatory validation patterns, ShellCheck enforcement, container/Kubernetes detection, cloud provider helpers (AWS/Azure), CI/CD platform integration (GitHub Actions/Azure DevOps), parallel processing patterns, blue-green/canary deployments, Google Shell Style Guide compliance, cross-platform compatibility (Linux/macOS/Windows/containers), POSIX compliance, and production-ready 2025 patterns. Ensures secure, optimized, cloud-native scripts following latest 2025 standards.",
      "version": "1.3.0",
      "author": {
        "name": "Josiah Siegel"
      },
      "keywords": [
        "bash",
        "bash53",
        "shell",
        "script",
        "automation",
        "security",
        "devops",
        "shellcheck",
        "posix",
        "crossplatform",
        "cicd",
        "deployment",
        "container",
        "kubernetes",
        "cloud"
      ]
    },
    {
      "name": "git-master",
      "source": "./plugins/git-master",
      "description": "Complete Git expertise for ALL operations with 2025 features (Git 2.48+, GitHub CLI 2.x). PROACTIVELY activate for: (1) ANY Git task, (2) Git 2.48+ features (reftables, sparse-checkout, partial clone, worktrees), (3) Security (signed commits, secret scanning, CodeQL), (4) Trunk-Based Development, (5) GitHub CLI 2.x operations, (6) Modern workflows (monorepo, parallel development), (7) History rewriting/recovery. Provides: Git 2.48 features, sparse-checkout (90% space reduction), partial clone (90% faster), worktrees, GitHub secret scanning, signed commits (GPG/SSH), GitHub CLI 2.x, automatic backups, safety guardrails, reflog recovery.",
      "version": "1.3.0",
      "author": {
        "name": "Josiah Siegel"
      },
      "keywords": [
        "git",
        "git-2.48",
        "vcs",
        "version-control",
        "github",
        "github-cli",
        "security",
        "signed-commits",
        "secret-scanning",
        "sparse-checkout",
        "partial-clone",
        "worktrees",
        "azdo",
        "bitbucket",
        "gitlab",
        "workflow",
        "rebase",
        "recovery",
        "monorepo",
        "trunk-based-development"
      ]
    },
    {
      "name": "docker-master",
      "source": "./plugins/docker-master",
      "description": "Complete Docker expertise system across ALL platforms (Windows/Linux/macOS). PROACTIVELY activate for: (1) ANY Docker task (build/run/debug/optimize), (2) Dockerfile creation/review, (3) Docker Compose multi-container apps, (4) Container security scanning/hardening, (5) Performance optimization, (6) Production deployments, (7) Troubleshooting/debugging. Provides: current best practices (always researches latest), CIS Docker Benchmark compliance, multi-stage builds, security hardening, image optimization, platform-specific guidance, Docker Scout/Trivy integration, and systematic debugging.",
      "version": "1.3.0",
      "author": {
        "name": "Josiah Siegel"
      },
      "keywords": [
        "docker",
        "container",
        "dockerfile",
        "compose",
        "containerize",
        "production",
        "security",
        "optimize",
        "debug",
        "deploy"
      ]
    },
    {
      "name": "ado-master",
      "source": "./plugins/ado-master",
      "description": "Complete Azure DevOps and Azure Pipelines expertise system. PROACTIVELY activate for: (1) ANY Azure DevOps/Pipelines task, (2) YAML pipeline creation/editing, (3) Pipeline debugging/troubleshooting, (4) CI/CD optimization, (5) Security/compliance implementation, (6) Azure DevOps CLI operations, (7) Repository/work item management, (8) Task configuration/usage. Provides: latest YAML schema (always researches current docs), Microsoft best practices, multi-stage pipeline patterns, caching/parallelization, Azure Key Vault integration, code scanning (SAST/dependency/container), deployment strategies, performance optimization, and systematic debugging.",
      "version": "1.3.0",
      "author": {
        "name": "Josiah Siegel"
      },
      "keywords": [
        "ado",
        "azdo",
        "azurepipelines",
        "azuredevops",
        "yaml",
        "pipeline",
        "cicd",
        "microsoft",
        "azure",
        "devops"
      ]
    },
    {
      "name": "test-master",
      "source": "./plugins/test-master",
      "description": "Complete Vitest + Playwright + MSW testing system. PROACTIVELY activate for: (1) ANY testing task (unit/integration/E2E), (2) Test creation and scaffolding, (3) Test debugging and failure analysis, (4) Coverage analysis and optimization, (5) MSW mock management, (6) Test configuration (Vitest/Playwright), (7) CI/CD test setup, (8) Multi-project test architecture. Provides: intelligent test running, auto-scaffolding with boilerplate, MSW handler generation, coverage gap analysis, Playwright trace debugging, snapshot management, parallel execution optimization, and comprehensive test infrastructure setup. Ensures production-ready testing with Vitest 3.x, Playwright 1.56+, MSW 2.x, happy-dom across all modern JavaScript projects.",
      "version": "1.4.0",
      "author": {
        "name": "Josiah Siegel"
      },
      "keywords": [
        "testing",
        "vitest",
        "playwright",
        "e2e",
        "msw",
        "mock",
        "coverage",
        "debug",
        "integration",
        "unit"
      ]
    },
    {
      "name": "powershell-master",
      "source": "./plugins/powershell-master",
      "description": "Complete PowerShell expertise system across ALL platforms (Windows/Linux/macOS). PROACTIVELY activate for: (1) ANY PowerShell task (scripts/modules/cmdlets), (2) CI/CD automation (GitHub Actions/Azure DevOps/Bitbucket), (3) Cross-platform scripting, (4) Module discovery and management (PSGallery), (5) Azure/AWS/Microsoft 365 automation, (6) Script debugging and optimization, (7) Best practices and security. Provides: PowerShell 7+ features, popular module expertise (Az, Microsoft.Graph, PnP, AWS Tools), PSGallery integration, platform-specific guidance, CI/CD pipeline patterns, cmdlet syntax mastery, and production-ready scripting patterns.",
      "version": "1.3.0",
      "author": {
        "name": "Josiah Siegel"
      },
      "keywords": [
        "powershell",
        "pwsh",
        "script",
        "automation",
        "cicd",
        "azure",
        "modules",
        "psgallery",
        "crossplatform",
        "devops"
      ]
    },
    {
      "name": "terraform-master",
      "source": "./plugins/terraform-master",
      "description": "Complete Terraform expertise system for all cloud providers (Azure, AWS, Google Cloud) and platforms. PROACTIVELY activate for: (1) ANY Terraform task (init/plan/apply/validate), (2) Infrastructure-as-code design, (3) Resource import and state management, (4) Multi-environment architectures, (5) CI/CD pipeline integration, (6) Security scanning and best practices, (7) Version-aware code generation, (8) CLI mastery with -chdir and all flags. Provides: comprehensive provider knowledge (AzureRM/AWS/GCP/community), version-aware implementations, state operations (mv/rm/import), bulk import strategies (Terraformer/aztfexport), security scanning (tfsec/Checkov), enterprise architecture patterns, complete CLI reference, and platform-specific guidance (Windows/Linux/macOS).",
      "version": "1.5.0",
      "author": {
        "name": "Josiah Siegel"
      },
      "keywords": [
        "terraform",
        "infrastructure",
        "iac",
        "azure",
        "aws",
        "gcp",
        "cloud",
        "devops",
        "cicd",
        "automation",
        "providers",
        "modules",
        "import",
        "state",
        "cli"
      ]
    },
    {
      "name": "ssdt-master",
      "source": "./plugins/ssdt-master",
      "description": "Complete SQL Server Data Tools (SSDT) expertise system across ALL platforms. PROACTIVELY activate for: (1) ANY SSDT task (database projects/SqlPackage/schema compare), (2) SDK-style and legacy database project creation/migration, (3) DACPAC/BACPAC build and deployment operations, (4) SqlPackage command-line operations (publish/extract/export/import), (5) Schema and data comparison workflows, (6) Database refactoring operations (rename/schema changes/data transformations), (7) MSBuild integration and CI/CD pipeline setup, (8) Visual Studio database project troubleshooting, (9) Cross-platform CLI tools (dotnet/sqlpackage), (10) Deployment script generation and validation. Provides: comprehensive SqlPackage reference with all actions and parameters, SDK-style project structure expertise, legacy project migration patterns, schema compare functionality, deployment option mastery, refactoring best practices, CI/CD integration patterns (GitHub Actions/Azure DevOps), MSBuild property configuration, and version-specific guidance. Ensures production-ready, secure, efficient database development following Microsoft SQL Server best practices.",
      "version": "1.4.0",
      "author": {
        "name": "Josiah Siegel"
      },
      "keywords": [
        "sql-server",
        "ssdt",
        "database",
        "dacpac",
        "sqlpackage",
        "schema-compare",
        "database-projects",
        "sql",
        "mssql",
        "sdk-style",
        "visual-studio",
        "azure-sql",
        "deployment",
        "migration"
      ]
    },
    {
      "name": "adf-master",
      "source": "./plugins/adf-master",
<<<<<<< HEAD
      "description": "Complete Azure Data Factory expertise system with STRICT validation enforcement for ALL platforms. PROACTIVELY activate for: (1) ANY Azure Data Factory task (pipelines/datasets/triggers/linked services) WITH automatic validation, (2) Activity nesting validation (ForEach/If/Switch/Until limitations), (3) Linked service configuration validation (Blob Storage accountKind, SQL Database auth), (4) CI/CD setup and automation (GitHub Actions/Azure DevOps), (5) ARM template generation and deployment, (6) Pipeline debugging and troubleshooting, (7) Modern npm-based deployments (@microsoft/azure-data-factory-utilities), (8) Performance optimization and best practices. Provides: comprehensive ADF knowledge with validation enforcement, activity nesting rules (REJECTS prohibited combinations like ForEach in If), linked service requirements (Azure Blob Storage, SQL Database, ADLS), resource limit checks, Execute Pipeline workarounds, common pitfall prevention, CI/CD patterns, troubleshooting guides, automated validation script, and production-ready VALIDATED solutions. Ensures ONLY valid, compliant, optimized ADF pipelines are created following Microsoft best practices AND platform limitations.",
      "version": "2.1.0",
=======
      "description": "Complete Azure Data Factory expertise system with STRICT validation enforcement for ALL platforms. PROACTIVELY activate for: (1) ANY Azure Data Factory task (pipelines/datasets/triggers/linked services) WITH automatic validation, (2) Activity nesting validation (ForEach/If/Switch/Until limitations), (3) Linked service configuration validation (Blob Storage accountKind, SQL Database auth), (4) CI/CD setup and automation (GitHub Actions/Azure DevOps), (5) ARM template generation and deployment, (6) Pipeline debugging and troubleshooting, (7) Modern npm-based deployments (@microsoft/azure-data-factory-utilities), (8) Performance optimization and best practices. Provides: comprehensive ADF knowledge with validation enforcement, activity nesting rules (REJECTS prohibited combinations like ForEach in If), linked service requirements (Azure Blob Storage, SQL Database, ADLS), resource limit checks, Execute Pipeline workarounds, common pitfall prevention, CI/CD patterns, troubleshooting guides, and production-ready VALIDATED solutions. Ensures ONLY valid, compliant, optimized ADF pipelines are created following Microsoft best practices AND platform limitations.",
      "version": "3.1.0",
>>>>>>> b023194c
      "author": {
        "name": "Josiah Siegel"
      },
      "keywords": [
        "adf",
        "datafactory",
        "azure",
        "validation",
        "pipeline",
        "foreach",
        "nested",
        "linkedservice",
        "cicd",
        "deployment"
      ]
    },
    {
      "name": "salesforce-master",
      "source": "./plugins/salesforce-master",
      "description": "Complete Salesforce expertise system across ALL platforms and integration scenarios. PROACTIVELY activate for: (1) ANY Salesforce task (API/data/Apex/Lightning/Flow), (2) SOQL/SOSL query design and optimization, (3) REST/SOAP API integration and authentication, (4) Apex development (classes/triggers/batch/scheduled), (5) Lightning Web Components and Aura development, (6) Data model design and schema management (objects/fields/relationships), (7) Integration patterns (source-to-Salesforce, Salesforce-to-target), (8) Deployment and metadata management (change sets/SFDX/CLI), (9) Security model implementation (profiles/permissions/sharing), (10) Flow/Process Builder automation. Provides: comprehensive SFDC object schema knowledge (standard/custom objects, all fields, relationships), complete API reference (REST/SOAP/Bulk/Streaming), Apex language mastery, Lightning platform expertise, SOQL/SOSL optimization, authentication methods (OAuth/JWT/Session), limits and best practices, governor limits handling, integration patterns (ETL/real-time/batch), metadata API operations, SFDX CLI commands, version-specific guidance, and platform event architecture. Ensures production-ready, scalable, secure Salesforce solutions following Salesforce best practices and Well-Architected Framework.",
      "version": "2.0.0",
      "author": {
        "name": "Josiah Siegel"
      },
      "keywords": [
        "salesforce",
        "sfdc",
        "apex",
        "soql",
        "lightning",
        "api",
        "crm",
        "integration",
        "metadata",
        "sfdx",
        "flow",
        "data",
        "schema",
        "authentication",
        "deployment"
      ]
    },
    {
<<<<<<< HEAD
      "name": "windows-path-master",
      "source": "./plugins/windows-path-master",
      "description": "Windows path resolution and Git Bash compatibility expert for Claude Code. PROACTIVELY activate for: (1) File path errors on Windows (backslash issues), (2) Git Bash MINGW path resolution, (3) Edit/Write tool failures with Windows paths, (4) Cross-platform path conversion, (5) Windows file system navigation in Claude Code, (6) Path format detection and conversion, (7) Windows-specific file operation troubleshooting. Provides: automatic path format detection, backslash conversion guidance, Git Bash compatibility fixes, Windows-specific file operation patterns, MINGW path troubleshooting, real-time path validation, and production-ready Windows file handling. Ensures correct file operations on Windows following Claude Code best practices.",
      "version": "1.0.0",
      "author": {
        "name": "Josiah Siegel"
      },
      "keywords": [
        "windows",
        "path",
        "gitbash",
        "mingw",
        "backslash",
        "pathconversion",
        "windowsfile",
        "claudecode",
        "filepath",
        "crossplatform"
      ]
    },
    {
      "name": "azure-master",
      "source": "./plugins/azure-master",
      "description": "Complete Azure ecosystem expertise system across ALL platforms and services. PROACTIVELY activate for: (1) ANY Azure task (resources/deployment/migration/IaC), (2) Azure CLI operations and scripting, (3) ARM template creation and best practices, (4) Bicep infrastructure-as-code development, (5) Terraform Azure provider usage, (6) Azure resource management (compute/network/storage/databases/AI), (7) Cloud migration strategies and Cloud Adoption Framework, (8) Azure Well-Architected Framework implementation, (9) Multi-cloud and hybrid deployments, (10) Azure DevOps and CI/CD integration, (11) Security and compliance (Azure AD/RBAC/Key Vault/Defender), (12) Cost optimization and governance. Provides: comprehensive az CLI reference (always researches latest), ARM/Bicep template best practices, Terraform Azure provider expertise, top Azure services knowledge (VMs/AKS/App Service/Functions/Storage/SQL/Cosmos/VNet/Firewall/Application Gateway), Cloud Adoption Framework migration patterns, Well-Architected Framework pillars, authentication methods (service principals/managed identity), Azure Landing Zones, resource tagging strategies, monitoring/logging (Azure Monitor/Application Insights), disaster recovery patterns, and production-ready enterprise-grade solutions. Ensures secure, optimized, compliant Azure deployments following Microsoft best practices and industry standards.",
=======
      "name": "azure-master",
      "source": "./plugins/azure-master",
      "description": "Complete Azure cloud expertise system with 2025 features including AKS Automatic, Container Apps GPU support, and Deployment Stacks. PROACTIVELY activate for: (1) ANY Azure resource provisioning or management, (2) AKS Automatic with Karpenter autoscaling, (3) Container Apps with serverless GPU and Dapr integration, (4) Azure OpenAI GPT-5 and reasoning models (o4-mini, o3), (5) Deployment Stacks for infrastructure lifecycle management, (6) Bicep v0.37+ with externalInput() and custom extensions, (7) Azure CLI 2.79+ with latest breaking changes, (8) SRE Agent integration for monitoring and incident response, (9) Azure AI Foundry model deployment, (10) Security, networking, and cost optimization. Provides: AKS Automatic GA features, Container Apps GPU workloads, Deployment Stacks best practices, latest Azure OpenAI models, Bicep 2025 patterns, Azure CLI expertise, comprehensive service configurations (compute, networking, storage, databases, AI/ML), Well-Architected Framework guidance, high availability patterns, security hardening, cost optimization strategies, and production-ready configurations. Ensures enterprise-ready, secure, scalable Azure infrastructure following Microsoft 2025 standards.",
>>>>>>> b023194c
      "version": "1.0.0",
      "author": {
        "name": "Josiah Siegel"
      },
      "keywords": [
        "azure",
        "cloud",
<<<<<<< HEAD
        "microsoft",
        "arm",
        "bicep",
        "terraform",
        "azcli",
        "deployment",
        "migration",
        "infrastructure",
        "iac",
        "compute",
        "networking",
        "storage",
        "database",
        "wellarchitected",
        "caf",
        "governance",
        "security"
=======
        "infrastructure",
        "aks",
        "container-apps",
        "bicep",
        "azure-cli",
        "openai",
        "ai-foundry",
        "deployment-stacks",
        "kubernetes",
        "devops",
        "networking",
        "storage",
        "databases",
        "security",
        "cost-optimization",
        "monitoring",
        "well-architected"
>>>>>>> b023194c
      ]
    },
    {
      "name": "azure-to-docker-master",
      "source": "./plugins/azure-to-docker-master",
<<<<<<< HEAD
      "description": "Complete Azure-to-Docker containerization system. PROACTIVELY activate for: (1) ANY Azure infrastructure containerization task, (2) Extracting Azure configurations programmatically, (3) Converting Azure resources to Docker Compose, (4) Migrating Azure web apps to containers, (5) Exporting Azure SQL/PostgreSQL/MySQL databases, (6) Creating local Docker development environments, (7) Generating production-ready Dockerfiles from Azure configs, (8) Multi-service Docker orchestration for Azure stacks. Provides: comprehensive Azure CLI extraction scripts (900+ lines), automated infrastructure discovery, docker-compose generation, database export/import automation, Dockerfile generation for all runtimes (Node/Python/.NET/PHP/Java), Azure service mapping to Docker equivalents, connection string transformation, security best practices, Docker security review integration, and complete migration workflows. Ensures production-ready, secure, optimized local development environments from Azure infrastructure.",
=======
      "description": "Complete Azure-to-Docker migration system for local development. PROACTIVELY activate for: (1) ANY Azure-to-Docker migration task, (2) Azure infrastructure extraction and Docker Compose generation, (3) Azure service emulator setup (Azurite, SQL Server 2025, Cosmos DB, Service Bus), (4) Local development environment creation from Azure configs, (5) Database export from Azure SQL/PostgreSQL/MySQL to Docker, (6) Dockerfile generation from Azure App Service configurations, (7) Multi-container orchestration with proper networking and dependencies, (8) Production-ready Docker Compose with health checks and security, (9) Azure service mapping (App Service/SQL/Storage/Redis/Cosmos), (10) Development-to-production parity with Azure emulators. Provides: Azure resource extraction and analysis, complete Docker Compose generation with 2025 best practices, Azure emulator configuration (Azurite for Storage, SQL Server 2025, Cosmos DB emulator, Service Bus emulator), database export automation, App Service to Dockerfile conversion, service dependency mapping, network isolation patterns, volume management strategies, environment variable templating, health check implementation, resource limit configuration, security hardening (non-root users, read-only filesystems, capability drops), development override patterns, and Azure-to-Docker best practices. Ensures production-ready local development environments that mirror Azure infrastructure.",
>>>>>>> b023194c
      "version": "1.0.0",
      "author": {
        "name": "Josiah Siegel"
      },
      "keywords": [
        "azure",
        "docker",
<<<<<<< HEAD
        "containerization",
        "migration",
        "compose",
        "infrastructure",
        "extraction",
        "local",
        "development",
        "automation"
=======
        "migration",
        "compose",
        "emulator",
        "azurite",
        "local-dev",
        "infrastructure",
        "extraction",
        "containerize",
        "sql-server",
        "cosmos",
        "storage"
>>>>>>> b023194c
      ]
    }
  ]
}<|MERGE_RESOLUTION|>--- conflicted
+++ resolved
@@ -243,13 +243,8 @@
     {
       "name": "adf-master",
       "source": "./plugins/adf-master",
-<<<<<<< HEAD
-      "description": "Complete Azure Data Factory expertise system with STRICT validation enforcement for ALL platforms. PROACTIVELY activate for: (1) ANY Azure Data Factory task (pipelines/datasets/triggers/linked services) WITH automatic validation, (2) Activity nesting validation (ForEach/If/Switch/Until limitations), (3) Linked service configuration validation (Blob Storage accountKind, SQL Database auth), (4) CI/CD setup and automation (GitHub Actions/Azure DevOps), (5) ARM template generation and deployment, (6) Pipeline debugging and troubleshooting, (7) Modern npm-based deployments (@microsoft/azure-data-factory-utilities), (8) Performance optimization and best practices. Provides: comprehensive ADF knowledge with validation enforcement, activity nesting rules (REJECTS prohibited combinations like ForEach in If), linked service requirements (Azure Blob Storage, SQL Database, ADLS), resource limit checks, Execute Pipeline workarounds, common pitfall prevention, CI/CD patterns, troubleshooting guides, automated validation script, and production-ready VALIDATED solutions. Ensures ONLY valid, compliant, optimized ADF pipelines are created following Microsoft best practices AND platform limitations.",
-      "version": "2.1.0",
-=======
       "description": "Complete Azure Data Factory expertise system with STRICT validation enforcement for ALL platforms. PROACTIVELY activate for: (1) ANY Azure Data Factory task (pipelines/datasets/triggers/linked services) WITH automatic validation, (2) Activity nesting validation (ForEach/If/Switch/Until limitations), (3) Linked service configuration validation (Blob Storage accountKind, SQL Database auth), (4) CI/CD setup and automation (GitHub Actions/Azure DevOps), (5) ARM template generation and deployment, (6) Pipeline debugging and troubleshooting, (7) Modern npm-based deployments (@microsoft/azure-data-factory-utilities), (8) Performance optimization and best practices. Provides: comprehensive ADF knowledge with validation enforcement, activity nesting rules (REJECTS prohibited combinations like ForEach in If), linked service requirements (Azure Blob Storage, SQL Database, ADLS), resource limit checks, Execute Pipeline workarounds, common pitfall prevention, CI/CD patterns, troubleshooting guides, and production-ready VALIDATED solutions. Ensures ONLY valid, compliant, optimized ADF pipelines are created following Microsoft best practices AND platform limitations.",
       "version": "3.1.0",
->>>>>>> b023194c
       "author": {
         "name": "Josiah Siegel"
       },
@@ -293,36 +288,9 @@
       ]
     },
     {
-<<<<<<< HEAD
-      "name": "windows-path-master",
-      "source": "./plugins/windows-path-master",
-      "description": "Windows path resolution and Git Bash compatibility expert for Claude Code. PROACTIVELY activate for: (1) File path errors on Windows (backslash issues), (2) Git Bash MINGW path resolution, (3) Edit/Write tool failures with Windows paths, (4) Cross-platform path conversion, (5) Windows file system navigation in Claude Code, (6) Path format detection and conversion, (7) Windows-specific file operation troubleshooting. Provides: automatic path format detection, backslash conversion guidance, Git Bash compatibility fixes, Windows-specific file operation patterns, MINGW path troubleshooting, real-time path validation, and production-ready Windows file handling. Ensures correct file operations on Windows following Claude Code best practices.",
-      "version": "1.0.0",
-      "author": {
-        "name": "Josiah Siegel"
-      },
-      "keywords": [
-        "windows",
-        "path",
-        "gitbash",
-        "mingw",
-        "backslash",
-        "pathconversion",
-        "windowsfile",
-        "claudecode",
-        "filepath",
-        "crossplatform"
-      ]
-    },
-    {
-      "name": "azure-master",
-      "source": "./plugins/azure-master",
-      "description": "Complete Azure ecosystem expertise system across ALL platforms and services. PROACTIVELY activate for: (1) ANY Azure task (resources/deployment/migration/IaC), (2) Azure CLI operations and scripting, (3) ARM template creation and best practices, (4) Bicep infrastructure-as-code development, (5) Terraform Azure provider usage, (6) Azure resource management (compute/network/storage/databases/AI), (7) Cloud migration strategies and Cloud Adoption Framework, (8) Azure Well-Architected Framework implementation, (9) Multi-cloud and hybrid deployments, (10) Azure DevOps and CI/CD integration, (11) Security and compliance (Azure AD/RBAC/Key Vault/Defender), (12) Cost optimization and governance. Provides: comprehensive az CLI reference (always researches latest), ARM/Bicep template best practices, Terraform Azure provider expertise, top Azure services knowledge (VMs/AKS/App Service/Functions/Storage/SQL/Cosmos/VNet/Firewall/Application Gateway), Cloud Adoption Framework migration patterns, Well-Architected Framework pillars, authentication methods (service principals/managed identity), Azure Landing Zones, resource tagging strategies, monitoring/logging (Azure Monitor/Application Insights), disaster recovery patterns, and production-ready enterprise-grade solutions. Ensures secure, optimized, compliant Azure deployments following Microsoft best practices and industry standards.",
-=======
       "name": "azure-master",
       "source": "./plugins/azure-master",
       "description": "Complete Azure cloud expertise system with 2025 features including AKS Automatic, Container Apps GPU support, and Deployment Stacks. PROACTIVELY activate for: (1) ANY Azure resource provisioning or management, (2) AKS Automatic with Karpenter autoscaling, (3) Container Apps with serverless GPU and Dapr integration, (4) Azure OpenAI GPT-5 and reasoning models (o4-mini, o3), (5) Deployment Stacks for infrastructure lifecycle management, (6) Bicep v0.37+ with externalInput() and custom extensions, (7) Azure CLI 2.79+ with latest breaking changes, (8) SRE Agent integration for monitoring and incident response, (9) Azure AI Foundry model deployment, (10) Security, networking, and cost optimization. Provides: AKS Automatic GA features, Container Apps GPU workloads, Deployment Stacks best practices, latest Azure OpenAI models, Bicep 2025 patterns, Azure CLI expertise, comprehensive service configurations (compute, networking, storage, databases, AI/ML), Well-Architected Framework guidance, high availability patterns, security hardening, cost optimization strategies, and production-ready configurations. Ensures enterprise-ready, secure, scalable Azure infrastructure following Microsoft 2025 standards.",
->>>>>>> b023194c
       "version": "1.0.0",
       "author": {
         "name": "Josiah Siegel"
@@ -330,25 +298,6 @@
       "keywords": [
         "azure",
         "cloud",
-<<<<<<< HEAD
-        "microsoft",
-        "arm",
-        "bicep",
-        "terraform",
-        "azcli",
-        "deployment",
-        "migration",
-        "infrastructure",
-        "iac",
-        "compute",
-        "networking",
-        "storage",
-        "database",
-        "wellarchitected",
-        "caf",
-        "governance",
-        "security"
-=======
         "infrastructure",
         "aks",
         "container-apps",
@@ -366,17 +315,12 @@
         "cost-optimization",
         "monitoring",
         "well-architected"
->>>>>>> b023194c
       ]
     },
     {
       "name": "azure-to-docker-master",
       "source": "./plugins/azure-to-docker-master",
-<<<<<<< HEAD
-      "description": "Complete Azure-to-Docker containerization system. PROACTIVELY activate for: (1) ANY Azure infrastructure containerization task, (2) Extracting Azure configurations programmatically, (3) Converting Azure resources to Docker Compose, (4) Migrating Azure web apps to containers, (5) Exporting Azure SQL/PostgreSQL/MySQL databases, (6) Creating local Docker development environments, (7) Generating production-ready Dockerfiles from Azure configs, (8) Multi-service Docker orchestration for Azure stacks. Provides: comprehensive Azure CLI extraction scripts (900+ lines), automated infrastructure discovery, docker-compose generation, database export/import automation, Dockerfile generation for all runtimes (Node/Python/.NET/PHP/Java), Azure service mapping to Docker equivalents, connection string transformation, security best practices, Docker security review integration, and complete migration workflows. Ensures production-ready, secure, optimized local development environments from Azure infrastructure.",
-=======
       "description": "Complete Azure-to-Docker migration system for local development. PROACTIVELY activate for: (1) ANY Azure-to-Docker migration task, (2) Azure infrastructure extraction and Docker Compose generation, (3) Azure service emulator setup (Azurite, SQL Server 2025, Cosmos DB, Service Bus), (4) Local development environment creation from Azure configs, (5) Database export from Azure SQL/PostgreSQL/MySQL to Docker, (6) Dockerfile generation from Azure App Service configurations, (7) Multi-container orchestration with proper networking and dependencies, (8) Production-ready Docker Compose with health checks and security, (9) Azure service mapping (App Service/SQL/Storage/Redis/Cosmos), (10) Development-to-production parity with Azure emulators. Provides: Azure resource extraction and analysis, complete Docker Compose generation with 2025 best practices, Azure emulator configuration (Azurite for Storage, SQL Server 2025, Cosmos DB emulator, Service Bus emulator), database export automation, App Service to Dockerfile conversion, service dependency mapping, network isolation patterns, volume management strategies, environment variable templating, health check implementation, resource limit configuration, security hardening (non-root users, read-only filesystems, capability drops), development override patterns, and Azure-to-Docker best practices. Ensures production-ready local development environments that mirror Azure infrastructure.",
->>>>>>> b023194c
       "version": "1.0.0",
       "author": {
         "name": "Josiah Siegel"
@@ -384,16 +328,6 @@
       "keywords": [
         "azure",
         "docker",
-<<<<<<< HEAD
-        "containerization",
-        "migration",
-        "compose",
-        "infrastructure",
-        "extraction",
-        "local",
-        "development",
-        "automation"
-=======
         "migration",
         "compose",
         "emulator",
@@ -405,7 +339,6 @@
         "sql-server",
         "cosmos",
         "storage"
->>>>>>> b023194c
       ]
     }
   ]
